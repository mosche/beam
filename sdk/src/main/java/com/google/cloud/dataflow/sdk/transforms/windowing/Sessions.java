--- conflicted
+++ resolved
@@ -80,15 +80,12 @@
     return other instanceof Sessions;
   }
 
-<<<<<<< HEAD
   @Override
   public IntervalWindow getSideInputWindow(BoundedWindow window) {
     throw new UnsupportedOperationException("Sessions is not allowed in side inputs");
   }
-=======
+
   public Duration getGapDuration() {
     return gapDuration;
   }
-
->>>>>>> aabd1196
 }