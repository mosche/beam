/*
 * Licensed to the Apache Software Foundation (ASF) under one
 * or more contributor license agreements.  See the NOTICE file
 * distributed with this work for additional information
 * regarding copyright ownership.  The ASF licenses this file
 * to you under the Apache License, Version 2.0 (the
 * "License"); you may not use this file except in compliance
 * with the License.  You may obtain a copy of the License at
 *
 *     http://www.apache.org/licenses/LICENSE-2.0
 *
 * Unless required by applicable law or agreed to in writing, software
 * distributed under the License is distributed on an "AS IS" BASIS,
 * WITHOUT WARRANTIES OR CONDITIONS OF ANY KIND, either express or implied.
 * See the License for the specific language governing permissions and
 * limitations under the License.
 */

package org.apache.beam.runners.spark.io;

import static org.junit.Assert.assertEquals;

import com.google.common.collect.Lists;
import com.google.common.io.Resources;
import java.io.File;
import java.io.FileOutputStream;
import java.io.IOException;
import java.util.List;
import org.apache.avro.Schema;
import org.apache.avro.file.DataFileReader;
import org.apache.avro.file.DataFileWriter;
import org.apache.avro.generic.GenericData;
import org.apache.avro.generic.GenericDatumReader;
import org.apache.avro.generic.GenericDatumWriter;
import org.apache.avro.generic.GenericRecord;
import org.apache.beam.sdk.io.AvroIO;
import org.apache.beam.sdk.testing.TestPipeline;
import org.apache.beam.sdk.values.PCollection;
import org.junit.Before;
import org.junit.Rule;
import org.junit.Test;
import org.junit.rules.TemporaryFolder;

/**
 * Avro pipeline test.
 */
public class AvroPipelineTest {

  private File inputFile;
  private File outputFile;

  @Rule
  public final TemporaryFolder tmpDir = new TemporaryFolder();

  @Rule
  public final TestPipeline pipeline = TestPipeline.create();

  @Before
  public void setUp() throws IOException {
    inputFile = tmpDir.newFile("test.avro");
    outputFile = new File(tmpDir.getRoot(), "out.avro");
  }

  @Test
  public void testGeneric() throws Exception {
    Schema schema = new Schema.Parser().parse(Resources.getResource("person.avsc").openStream());
    GenericRecord savedRecord = new GenericData.Record(schema);
    savedRecord.put("name", "John Doe");
    savedRecord.put("age", 42);
    savedRecord.put("siblingnames", Lists.newArrayList("Jimmy", "Jane"));
    populateGenericFile(Lists.newArrayList(savedRecord), schema);

    PCollection<GenericRecord> input = pipeline.apply(
        AvroIO.readGenericRecords(schema).from(inputFile.getAbsolutePath()));
    input.apply(
        AvroIO.writeGenericRecords(schema)
<<<<<<< HEAD
            .to(outputFile.getAbsolutePath())
            .withoutSharding());
=======
            .to(outputFile.getAbsolutePath()));
>>>>>>> 717c059f
    pipeline.run();

    List<GenericRecord> records = readGenericFile();
    assertEquals(Lists.newArrayList(savedRecord), records);
  }

  private void populateGenericFile(List<GenericRecord> genericRecords,
                                   Schema schema) throws IOException {
    FileOutputStream outputStream = new FileOutputStream(this.inputFile);
    GenericDatumWriter<GenericRecord> genericDatumWriter = new GenericDatumWriter<>(schema);

    try (DataFileWriter<GenericRecord> dataFileWriter = new DataFileWriter<>(genericDatumWriter)) {
      dataFileWriter.create(schema, outputStream);
      for (GenericRecord record : genericRecords) {
        dataFileWriter.append(record);
      }
    }
    outputStream.close();
  }

  private List<GenericRecord> readGenericFile() throws IOException {
    List<GenericRecord> records = Lists.newArrayList();
    GenericDatumReader<GenericRecord> genericDatumReader = new GenericDatumReader<>();
    try (DataFileReader<GenericRecord> dataFileReader =
<<<<<<< HEAD
        new DataFileReader<>(outputFile, genericDatumReader)) {
=======
        new DataFileReader<>(new File(outputFile + "-00000-of-00001"), genericDatumReader)) {
>>>>>>> 717c059f
      for (GenericRecord record : dataFileReader) {
        records.add(record);
      }
    }
    return records;
  }


}<|MERGE_RESOLUTION|>--- conflicted
+++ resolved
@@ -74,12 +74,7 @@
         AvroIO.readGenericRecords(schema).from(inputFile.getAbsolutePath()));
     input.apply(
         AvroIO.writeGenericRecords(schema)
-<<<<<<< HEAD
-            .to(outputFile.getAbsolutePath())
-            .withoutSharding());
-=======
             .to(outputFile.getAbsolutePath()));
->>>>>>> 717c059f
     pipeline.run();
 
     List<GenericRecord> records = readGenericFile();
@@ -104,11 +99,7 @@
     List<GenericRecord> records = Lists.newArrayList();
     GenericDatumReader<GenericRecord> genericDatumReader = new GenericDatumReader<>();
     try (DataFileReader<GenericRecord> dataFileReader =
-<<<<<<< HEAD
-        new DataFileReader<>(outputFile, genericDatumReader)) {
-=======
         new DataFileReader<>(new File(outputFile + "-00000-of-00001"), genericDatumReader)) {
->>>>>>> 717c059f
       for (GenericRecord record : dataFileReader) {
         records.add(record);
       }
