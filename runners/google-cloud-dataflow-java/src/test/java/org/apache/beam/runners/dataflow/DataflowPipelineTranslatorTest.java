--- conflicted
+++ resolved
@@ -194,11 +194,7 @@
     settings.put("appName", "DataflowPipelineTranslatorTest");
     settings.put("project", "some-project");
     settings.put("pathValidatorClass",
-<<<<<<< HEAD
-        "org.apache.beam.runners.dataflow.util.DataflowPathValidator");
-=======
         "org.apache.beam.sdk.util.GcsPathValidator");
->>>>>>> c584b37b
     settings.put("runner", "org.apache.beam.runners.dataflow.DataflowRunner");
     settings.put("jobName", "some-job-name");
     settings.put("tempLocation", "gs://somebucket/some/path");
